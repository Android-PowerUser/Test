--- conflicted
+++ resolved
@@ -1,6 +1,4 @@
-<<<<<<< HEAD
-sdk.dir=/opt/android/sdk
-=======
+
 ## This file must *NOT* be checked into Version Control Systems,
 # as it contains information specific to your local configuration.
 #
@@ -8,6 +6,4 @@
 # For customization when using a Version Control System, please read the
 # header note.
 #Tue Apr 01 14:08:59 CEST 2025
-sdk.dir=D\:\\AndroidStudioSDK
-apiKey=AIzaSyCpXlaNqbwrGMr_38BwkGALYeBHv_I5aK
->>>>>>> 5cef6f58
+sdk.dir=D\:\\AndroidStudioSDK